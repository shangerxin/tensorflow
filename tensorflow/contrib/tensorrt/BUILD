--- conflicted
+++ resolved
@@ -394,12 +394,8 @@
         "test/const_broadcast_test.py",
         "test/multi_connection_neighbor_engine_test.py",
         "test/neighboring_engine_test.py",
-<<<<<<< HEAD
-        "test/unary_test.py",
-        # "test/rank_two_test.py",
-=======
+        "test/rank_two_test.py",
         # "test/unary_test.py",  # Blocked by trt4 installation
->>>>>>> fd9fc4b4
         # "test/vgg_block_nchw_test.py",
         # "test/vgg_block_test.py",
         "test/memory_alignment_test.py",

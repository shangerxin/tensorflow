# Copyright 2017 The TensorFlow Authors. All Rights Reserved.
#
# Licensed under the Apache License, Version 2.0 (the "License");
# you may not use this file except in compliance with the License.
# You may obtain a copy of the License at
#
#     http://www.apache.org/licenses/LICENSE-2.0
#
# Unless required by applicable law or agreed to in writing, software
# distributed under the License is distributed on an "AS IS" BASIS,
# WITHOUT WARRANTIES OR CONDITIONS OF ANY KIND, either express or implied.
# See the License for the specific language governing permissions and
# limitations under the License.
# ==============================================================================
r"""Converts a trained checkpoint into a frozen model for mobile inference.

Once you've trained a model using the `train.py` script, you can use this tool
to convert it into a binary GraphDef file that can be loaded into the Android,
iOS, or Raspberry Pi example code. Here's an example of how to run it:

bazel run tensorflow/examples/speech_commands/freeze -- \
--sample_rate=16000 --dct_coefficient_count=40 --window_size_ms=20 \
--window_stride_ms=10 --clip_duration_ms=1000 \
--model_architecture=conv \
--start_checkpoint=/tmp/speech_commands_train/conv.ckpt-1300 \
--output_file=/tmp/my_frozen_graph.pb

One thing to watch out for is that you need to pass in the same arguments for
`sample_rate` and other command line variables here as you did for the training
script.

The resulting graph has an input for WAV-encoded data named 'wav_data', one for
raw PCM data (as floats in the range -1.0 to 1.0) called 'decoded_sample_data',
and the output is called 'labels_softmax'.

"""
from __future__ import absolute_import
from __future__ import division
from __future__ import print_function

import argparse
import os.path
import sys

import tensorflow as tf

from tensorflow.python.ops import audio_ops as contrib_audio
import input_data
import models
from tensorflow.python.framework import graph_util

# If it's available, load the specialized feature generator. If this doesn't
# work, try building with bazel instead of running the Python script directly.
# bazel run tensorflow/examples/speech_commands:freeze_graph
try:
  from tensorflow.lite.experimental.microfrontend.python.ops import audio_microfrontend_op as frontend_op  # pylint:disable=g-import-not-at-top
except ImportError:
  frontend_op = None

FLAGS = None


def create_inference_graph(wanted_words, sample_rate, clip_duration_ms,
                           clip_stride_ms, window_size_ms, window_stride_ms,
                           feature_bin_count, model_architecture, preprocess):
  """Creates an audio model with the nodes needed for inference.

  Uses the supplied arguments to create a model, and inserts the input and
  output nodes that are needed to use the graph for inference.

  Args:
    wanted_words: Comma-separated list of the words we're trying to recognize.
    sample_rate: How many samples per second are in the input audio files.
    clip_duration_ms: How many samples to analyze for the audio pattern.
    clip_stride_ms: How often to run recognition. Useful for models with cache.
    window_size_ms: Time slice duration to estimate frequencies from.
    window_stride_ms: How far apart time slices should be.
    feature_bin_count: Number of frequency bands to analyze.
    model_architecture: Name of the kind of model to generate.
    preprocess: How the spectrogram is processed to produce features, for
      example 'mfcc', 'average', or 'micro'.

  Raises:
    Exception: If the preprocessing mode isn't recognized.
  """

  words_list = input_data.prepare_words_list(wanted_words.split(','))
  model_settings = models.prepare_model_settings(
      len(words_list), sample_rate, clip_duration_ms, window_size_ms,
      window_stride_ms, feature_bin_count, preprocess)
  runtime_settings = {'clip_stride_ms': clip_stride_ms}

<<<<<<< HEAD
  wav_data_placeholder = tf.compat.v1.placeholder(tf.string, [], name='wav_data')
=======
  wav_data_placeholder = tf.compat.v1.placeholder(tf.string, [],
                                                  name='wav_data')
>>>>>>> ef8dd784
  decoded_sample_data = contrib_audio.decode_wav(
      wav_data_placeholder,
      desired_channels=1,
      desired_samples=model_settings['desired_samples'],
      name='decoded_sample_data')
  spectrogram = contrib_audio.audio_spectrogram(
      decoded_sample_data.audio,
      window_size=model_settings['window_size_samples'],
      stride=model_settings['window_stride_samples'],
      magnitude_squared=True)

  if preprocess == 'average':
    fingerprint_input = tf.nn.pool(
        input=tf.expand_dims(spectrogram, -1),
        window_shape=[1, model_settings['average_window_width']],
        strides=[1, model_settings['average_window_width']],
        pooling_type='AVG',
        padding='SAME')
  elif preprocess == 'mfcc':
    fingerprint_input = contrib_audio.mfcc(
        spectrogram,
        sample_rate,
        dct_coefficient_count=model_settings['fingerprint_width'])
  elif preprocess == 'micro':
    if not frontend_op:
      raise Exception(
          'Micro frontend op is currently not available when running TensorFlow'
          ' directly from Python, you need to build and run through Bazel, for'
          ' example'
          ' `bazel run tensorflow/examples/speech_commands:freeze_graph`')
    sample_rate = model_settings['sample_rate']
    window_size_ms = (model_settings['window_size_samples'] *
                      1000) / sample_rate
    window_step_ms = (model_settings['window_stride_samples'] *
                      1000) / sample_rate
    int16_input = tf.cast(
        tf.multiply(decoded_sample_data.audio, 32767), tf.int16)
    micro_frontend = frontend_op.audio_microfrontend(
        int16_input,
        sample_rate=sample_rate,
        window_size=window_size_ms,
        window_step=window_step_ms,
        num_channels=model_settings['fingerprint_width'],
        out_scale=1,
        out_type=tf.float32)
    fingerprint_input = tf.multiply(micro_frontend, (10.0 / 256.0))
  else:
    raise Exception('Unknown preprocess mode "%s" (should be "mfcc",'
                    ' "average", or "micro")' % (preprocess))

  fingerprint_size = model_settings['fingerprint_size']
  reshaped_input = tf.reshape(fingerprint_input, [-1, fingerprint_size])

  logits = models.create_model(
      reshaped_input, model_settings, model_architecture, is_training=False,
      runtime_settings=runtime_settings)

  # Create an output to use for inference.
  tf.nn.softmax(logits, name='labels_softmax')


def main(_):

  # Create the model and load its weights.
  sess = tf.compat.v1.InteractiveSession()
  create_inference_graph(
      FLAGS.wanted_words, FLAGS.sample_rate, FLAGS.clip_duration_ms,
      FLAGS.clip_stride_ms, FLAGS.window_size_ms, FLAGS.window_stride_ms,
      FLAGS.feature_bin_count, FLAGS.model_architecture, FLAGS.preprocess)
  if FLAGS.quantize:
    tf.contrib.quantize.create_eval_graph()
  models.load_variables_from_checkpoint(sess, FLAGS.start_checkpoint)

  # Turn all the variables into inline constants inside the graph and save it.
  frozen_graph_def = graph_util.convert_variables_to_constants(
      sess, sess.graph_def, ['labels_softmax'])
  tf.io.write_graph(
      frozen_graph_def,
      os.path.dirname(FLAGS.output_file),
      os.path.basename(FLAGS.output_file),
      as_text=False)
  tf.compat.v1.logging.info('Saved frozen graph to %s', FLAGS.output_file)


if __name__ == '__main__':
  parser = argparse.ArgumentParser()
  parser.add_argument(
      '--sample_rate',
      type=int,
      default=16000,
      help='Expected sample rate of the wavs',)
  parser.add_argument(
      '--clip_duration_ms',
      type=int,
      default=1000,
      help='Expected duration in milliseconds of the wavs',)
  parser.add_argument(
      '--clip_stride_ms',
      type=int,
      default=30,
      help='How often to run recognition. Useful for models with cache.',)
  parser.add_argument(
      '--window_size_ms',
      type=float,
      default=30.0,
      help='How long each spectrogram timeslice is',)
  parser.add_argument(
      '--window_stride_ms',
      type=float,
      default=10.0,
      help='How long the stride is between spectrogram timeslices',)
  parser.add_argument(
      '--feature_bin_count',
      type=int,
      default=40,
      help='How many bins to use for the MFCC fingerprint',
  )
  parser.add_argument(
      '--start_checkpoint',
      type=str,
      default='',
      help='If specified, restore this pretrained model before any training.')
  parser.add_argument(
      '--model_architecture',
      type=str,
      default='conv',
      help='What model architecture to use')
  parser.add_argument(
      '--wanted_words',
      type=str,
      default='yes,no,up,down,left,right,on,off,stop,go',
      help='Words to use (others will be added to an unknown label)',)
  parser.add_argument(
      '--output_file', type=str, help='Where to save the frozen graph.')
  parser.add_argument(
      '--quantize',
      type=bool,
      default=False,
      help='Whether to train the model for eight-bit deployment')
  parser.add_argument(
      '--preprocess',
      type=str,
      default='mfcc',
      help='Spectrogram processing mode. Can be "mfcc" or "average"')
  FLAGS, unparsed = parser.parse_known_args()
  tf.compat.v1.app.run(main=main, argv=[sys.argv[0]] + unparsed)<|MERGE_RESOLUTION|>--- conflicted
+++ resolved
@@ -90,12 +90,8 @@
       window_stride_ms, feature_bin_count, preprocess)
   runtime_settings = {'clip_stride_ms': clip_stride_ms}
 
-<<<<<<< HEAD
-  wav_data_placeholder = tf.compat.v1.placeholder(tf.string, [], name='wav_data')
-=======
   wav_data_placeholder = tf.compat.v1.placeholder(tf.string, [],
                                                   name='wav_data')
->>>>>>> ef8dd784
   decoded_sample_data = contrib_audio.decode_wav(
       wav_data_placeholder,
       desired_channels=1,

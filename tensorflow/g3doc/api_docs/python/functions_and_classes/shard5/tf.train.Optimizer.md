--- conflicted
+++ resolved
@@ -184,15 +184,9 @@
 
 ### Gating Gradients
 
-<<<<<<< HEAD
 Both `minimize()` and `compute_gradients()` accept a `gate_gradients` argument
 that controls the degree of parallelism during the application of the
 gradients.
-=======
-Both `minimize()` and `compute_gradients()` accept a `gate_gradients`
-argument that controls the degree of parallelism during the application of
-the gradients.
->>>>>>> 79a0bc82
 
 The possible values are: `GATE_NONE`, `GATE_OP`, and `GATE_GRAPH`.
 
@@ -263,7 +257,4 @@
 #### Other Methods
 - - -
 
-#### `tf.train.Optimizer.get_name()` {#Optimizer.get_name}
-
-
-
+#### `tf.train.Optimizer.get_name()` {#Optimizer.get_name}